--- conflicted
+++ resolved
@@ -19,7 +19,6 @@
 
 const DAY = 86400;
 const TELEGRAM_LIMIT = 4096;
-<<<<<<< HEAD
 
 function chunkText(text: string, limit: number): string[] {
   const chars = Array.from(text);
@@ -49,22 +48,6 @@
         status: res.status,
         chat: chatId.toString(36),
         err,
-=======
-
-async function sendMessage(env: Env, chatId: number, text: string) {
-  const url = `https://api.telegram.org/bot${env.TOKEN}/sendMessage`;
-  const parts = text.match(new RegExp(`[^]{1,${TELEGRAM_LIMIT}}`, "g")) || [""];
-  for (const part of parts) {
-    const res = await fetch(url, {
-      method: "POST",
-      headers: { "Content-Type": "application/json" },
-      body: JSON.stringify({ chat_id: chatId, text: part }),
-    });
-    if (!res.ok) {
-      console.error("tg send", {
-        status: res.status,
-        chat: chatId.toString(36),
->>>>>>> 2ba2e8a7
       });
       break;
     }
@@ -124,11 +107,8 @@
     const input = `${env.SUMMARY_PROMPT}\n${limitNote}\n${content}`;
     aiResp = await env.AI.run(env.SUMMARY_MODEL, { prompt: input });
   }
-<<<<<<< HEAD
+
   const summary = truncateText(aiResp.response ?? aiResp, TELEGRAM_LIMIT);
-=======
-  const summary = (aiResp.response ?? aiResp).slice(0, TELEGRAM_LIMIT);
->>>>>>> 2ba2e8a7
   await sendMessage(env, chatId, summary);
   if (env.DB) {
     await env.DB.prepare(
