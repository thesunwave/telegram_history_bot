--- conflicted
+++ resolved
@@ -178,7 +178,6 @@
     expect(fetchMock).toHaveBeenCalled();
   });
 
-<<<<<<< HEAD
   it('summarises last N messages', async () => {
     const fetchMock = vi.fn(async () => new Response(null, { status: 200 }));
     vi.stubGlobal('fetch', fetchMock);
@@ -220,7 +219,7 @@
       headers: {
         'X-Telegram-Bot-Api-Secret-Token': 's',
         'Content-Type': 'application/json',
-=======
+
   it("summarizes long history in chunks", async () => {
     env.SUMMARY_CHUNK_SIZE = 80;
     const fetchMock = vi.fn(async () => new Response(null, { status: 200 }));
@@ -260,13 +259,13 @@
       headers: {
         "X-Telegram-Bot-Api-Secret-Token": "s",
         "Content-Type": "application/json",
->>>>>>> 8a8410e1
+
       },
       body: JSON.stringify(cmd),
     });
     await worker.fetch(req2, env, ctx);
     await Promise.all(tasks);
-<<<<<<< HEAD
+
     const call = (env.AI.run as any).mock.calls.at(-1)[1];
     const text = call.prompt ?? call.messages[1].content;
     const lines = text.split('\n').filter((l: string) => l.startsWith('u:'));
@@ -276,13 +275,11 @@
   });
 
   it('shows usernames in /top and handles rename', async () => {
-=======
     expect(env.AI.run).toHaveBeenCalledTimes(3);
     expect(fetchMock).toHaveBeenCalled();
   });
 
   it("shows usernames in /top and handles rename", async () => {
->>>>>>> 8a8410e1
     const fetchMock = vi.fn(async () => new Response(null, { status: 200 }));
     vi.stubGlobal("fetch", fetchMock);
     const now = Math.floor(Date.now() / 1000);
